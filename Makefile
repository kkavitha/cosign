--- conflicted
+++ resolved
@@ -157,64 +157,6 @@
 # help
 ##################
 
-<<<<<<< HEAD
-.PHONY: sign-cosigned
-sign-cosigned:
-	cosign sign --key .github/workflows/cosign.key -a GIT_HASH=$(GIT_HASH) ${KO_PREFIX}/cosigned:$(GIT_HASH)
-
-.PHONY: sign-sget
-sign-sget:
-	cosign sign --key .github/workflows/cosign.key -a GIT_HASH=$(GIT_HASH) ${KO_PREFIX}/sget:$(GIT_HASH)
-
-# used when releasing together with GCP CloudBuild
-.PHONY: release
-release:
-	LDFLAGS=$(LDFLAGS) goreleaser release
-
-# used when need to validate the goreleaser
-.PHONY: snapshot
-snapshot:
-	LDFLAGS=$(LDFLAGS) goreleaser release --skip-sign --skip-publish --snapshot --rm-dist
-
-.PHONY: cosigned
-cosigned: lint ## Build cosigned binary
-	CGO_ENABLED=0 GOOS=linux GOARCH=amd64 go build -trimpath -ldflags $(LDFLAGS) -o $@ ./cmd/cosign/webhook
-
-.PHONY: sget
-sget: ## Build sget binary
-	go build -trimpath -ldflags $(LDFLAGS) -o $@ ./cmd/sget
-
-# Produce CRDs that work back to Kubernetes 1.11 (no version conversion)
-CRD_OPTIONS ?= "crd:trivialVersions=true,preserveUnknownFields=false"
-
-.PHONY: manifests
-manifests: controller-gen ## Generate WebhookConfiguration, ClusterRole and CustomResourceDefinition objects.
-	$(CONTROLLER_GEN) $(CRD_OPTIONS) rbac:roleName=cosigned-rbac webhook paths="./pkg/cosign/kubernetes/api/..." output:crd:artifacts:config=config/crd/bases
-
-.PHONY: generate
-generate: controller-gen ## Generate code containing DeepCopy, DeepCopyInto, and DeepCopyObject method implementations.
-	$(CONTROLLER_GEN) object paths="./pkg/cosign/kubernetes/api/..."
-
-CONTROLLER_GEN ?= $(shell pwd)/bin/controller-gen
-
-.PHONY: controller-gen
-controller-gen: ## Download controller-gen locally if necessary.
-	$(call go-get-tool,$(CONTROLLER_GEN),sigs.k8s.io/controller-tools/cmd/controller-gen@v0.4.1)
-
-# go-get-tool will 'go get' any package $2 and install it to $1.
-PROJECT_DIR := $(shell dirname $(abspath $(lastword $(MAKEFILE_LIST))))
-define go-get-tool
-@[ -f $(1) ] || { \
-set -e ;\
-TMP_DIR=$$(mktemp -d) ;\
-cd $$TMP_DIR ;\
-go mod init tmp ;\
-echo "Downloading $(2)" ;\
-GOBIN=$(PROJECT_DIR)/bin go get $(2);\
-rm -rf $$TMP_DIR ;\
-}
-endef
-=======
 help: # Display help
 	@awk -F ':|##' \
 		'/^[^\t].+?:.*?##/ {\
@@ -222,5 +164,4 @@
 		}' $(MAKEFILE_LIST) | sort
 
 include release/release.mk
-include test/ci.mk
->>>>>>> d48fe258
+include test/ci.mk