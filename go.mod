--- conflicted
+++ resolved
@@ -43,11 +43,8 @@
 require (
 	github.com/envoyproxy/protoc-gen-validate v0.6.2 // indirect
 	github.com/form3tech-oss/jwt-go v3.2.5+incompatible // indirect
-<<<<<<< HEAD
 	github.com/gobwas/glob v0.2.3 // indirect
 	github.com/imdario/mergo v0.3.12 // indirect
-=======
->>>>>>> d48fe258
 	github.com/mattn/go-runewidth v0.0.13 // indirect
 	github.com/onsi/gomega v1.16.0 // indirect
 	github.com/prometheus/procfs v0.7.3 // indirect
